## CKutils: an R package with some utility functions I use regularly
## Copyright (C) 2018  Chris Kypridemos

## CKutils is free software; you can redistribute it and/or modify
## it under the terms of the GNU General Public License as published by
## the Free Software Foundation; either version 3 of the License, or
## (at your option) any later version.

## This program is distributed in the hope that it will be useful,
## but WITHOUT ANY WARRANTY; without even the implied warranty of
## MERCHANTABILITY or FITNESS FOR A PARTICULAR PURPOSE.  See the
## GNU General Public License for more details.

## You should have received a copy of the GNU General Public License
## along with this program; if not, see <http://www.gnu.org/licenses/>
## or write to the Free Software Foundation, Inc., 51 Franklin Street,
## Fifth Floor, Boston, MA 02110-1301  USA.

`:=` = function(...)
  NULL # due to NSE notes in R CMD check

#' @import utils
#' @import data.table
NULL

#' @useDynLib CKutils
#' @importFrom Rcpp sourceCpp evalCpp
#' @importFrom methods as
#' @importFrom graphics abline legend lines par plot title
#' @importFrom stats density .checkMFClasses delete.response model.frame model.matrix plogis predict

NULL

#' Get Dropbox path
#'
#' `get_dropbox_path` returns the path of Dropbox. Works for both personal and business accounts
#'
#' This is an auxilliary function: It finds the Dropbox path in Windows, Linux, and OSX operating systems.
#'
#' @param pathtail A String vector (if not a string then it is converted to String).
#'    If present, it gets concatenated with the Dropbox path.
#'    See examples.
#' @param type A String scalar ("personal" or "business"). Which Dropbox path to return? The personal or the business one? It may be abbreviated.
#' @return Dropbax path as a String. If pathtail is present, it concatenates the Dropbox path with pathtail.
#' @export
#' @examples
#' \dontrun{
#' # Only work if Dropbox is installed.
#' get_dropbox_path() # Returns personal Dropbox path
#' get_dropbox_path(type = "business") # Returns business Dropbox path
#' get_dropbox_path("pathdownthetree") # Returns "Dropbox_path/pathdownthetree",
#'  # where Dropbox_path is the path to personal Dropbox
#' }
get_dropbox_path <-
  function(pathtail = character(0),
           type = c("personal", "business")) {
    if (!requireNamespace("jsonlite", quietly = TRUE))
      stop("Please install package jsonlite first.")
    type <- match.arg(type)
    if (type[[1]] == "personal") {
      if (.Platform$OS.type == "windows") {
        if (file.exists(paste0(Sys.getenv("APPDATA"), "/Dropbox/info.json"))) {
          # for older versions of Dropbox
          dropbox_path <-
            jsonlite::read_json(paste0(Sys.getenv("APPDATA"), "/Dropbox/info.json"))$personal$path
        }
        if (file.exists(paste0(Sys.getenv("LOCALAPPDATA"), "/Dropbox/info.json"))) {
          dropbox_path <-
            jsonlite::read_json(paste0(Sys.getenv("LOCALAPPDATA"), "/Dropbox/info.json"))$personal$path
        }
      } else {
        if (file.exists("~/.dropbox/info.json"))
          dropbox_path <-
            jsonlite::read_json("~/.dropbox/info.json")$personal$path
      }
    }
    if (type[[1]] == "business") {
      if (.Platform$OS.type == "windows") {
        if (file.exists(paste0(Sys.getenv("APPDATA"), "/Dropbox/info.json"))) {
          # for older versions of Dropbox
          dropbox_path <-
            jsonlite::read_json(paste0(Sys.getenv("APPDATA"), "/Dropbox/info.json"))$business$path
        }
        if (file.exists(paste0(Sys.getenv("LOCALAPPDATA"), "/Dropbox/info.json"))) {
          dropbox_path <-
            jsonlite::read_json(paste0(Sys.getenv("LOCALAPPDATA"), "/Dropbox/info.json"))$business$path
        }
      } else {
        if (file.exists("~/.dropbox/info.json"))
          dropbox_path <-
            jsonlite::read_json("~/.dropbox/info.json")$business$path
      }
    }
    if (is.null(dropbox_path))
      stop("Dropbox path cannot be located.")
    dropbox_path <-
      normalizePath(paste0(dropbox_path, "/", pathtail), mustWork = FALSE)
    return(dropbox_path)
    
  }




#' Get pCloud path
#'
#' `get_pcloud_path` returns the path of pCloud
#'
#' This is an auxilliary function: It finds the pCloud path in Windows, Linux, and OSX operating systems.
#'
#' @param pathtail A String vector (if not a string then it is converted to String).
#'    If present, it gets concatenated with the pCloud path.
#'    See examples.
#' @return pCloud path as a String. If pathtail is present, it concatenates the Dropbox path with pathtail.
#' @export
#' @examples
#' \dontrun{
#' # Only work if Dropbox is installed.
#' get_pcloud_path() # Returns pCloud path
#' get_pcloud_path("pathdownthetree") # Returns "pcloud_path_path/pathdownthetree",
#' # where pcloud_path is the path to pCloud
#' }
get_pcloud_path <- function(pathtail = character(0)) {
  if (.Platform$OS.type == "windows") {
    pcloud_path <- "p:\\"
  } else
    pcloud_path <- "~/pCloudDrive/"

  pcloud_path <-
    normalizePath(paste0(pcloud_path, "/", pathtail), mustWork = FALSE)
  return(pcloud_path)
}



#' Generate names for age-group bands
#'
#' `agegrp_name` generates names for age-group bands given lower and upper
#'   age limits, and band width
#'
#'
#' @param min_age A non-negative integer. The lower age limit for which
#'   names will be generated.
#' @param max_age A non-negative integer. The upper age limit for which
#'   names will be generated.
#' @param grp_width A positive integer. The band width of the age-groups.
#' @param grp_lessthan_1 A logical scalar. if \code{TRUE} and
#'  \code{min_age == 0}, then the first age-group name is "<1".
#' @param match_input A logical scalar. If \code{TRUE}, then the names
#'  are repeated to match every single year of age between \code{min_age}
#'  and \code{match_input_max_age}.
#' @param match_input_max_age a non-negative integer. See above.
#' @return A character vector of with the names for the age-groups.
#' @export
#' @examples
#' agegrp_name(20, 79, 5)
#' agegrp_name(20, 80, 5)
#' agegrp_name(0, 80, 10, TRUE)
#' agegrp_name(20, 30, 5, FALSE, TRUE)
#' agegrp_name(20, 30, 5, FALSE, TRUE)
#' agegrp_name(20, 30, 5, FALSE, TRUE, 32)
agegrp_name <-
  function(min_age = 0L,
           max_age = 85L,
           grp_width = 5L,
           grp_lessthan_1 = TRUE,
           match_input = FALSE,
           match_input_max_age = max_age) {
    stopifnot(
      min_age >= 0,
      max_age > 0,
      grp_width >= 1,
      max_age > min_age,
      match_input_max_age >= max_age
    )
    if (grp_width > 1) {
      x <- seq(min_age, max_age + 1L, grp_width)
      y <- shift(x, type = "lead") - 1L
      out <- paste0(sprintf("%02.0f", x), "-", sprintf("%02.0f", y))
      if ((tail(x, 1) - 1L) != max_age) {
        out[length(out)] <- paste0(x[length(x)], "+")
      } else {
        out <- head(out, length(out) - 1L)
      }
      if (grp_lessthan_1 && min_age == 0) {
        out <- c("<1", out)
        out[2] <- paste0("01", "-", sprintf("%02.0f", y[1]))
      }

      if (grp_lessthan_1 && min_age == 0) {
        if (match_input && ((tail(x, 1) - 1L) != max_age)) {
          out <- c(rep(out[2:((length(out) - 1L))], each = grp_width),
                   rep(out[length(out)], match_input_max_age - tail(x, 1) + 1L))
          out[1] <- "<1"
        }
        if (match_input && ((tail(x, 1) - 1L) == max_age)) {
          out <- rep(out[2:length(out)], each = grp_width)
          out[1] <- "<1"
        }
      } else {
        if (match_input && ((tail(x, 1) - 1L) != max_age)) {
          out <- c(rep(out[1:((length(out) - 1L))], each = grp_width),
                   rep(out[length(out)], match_input_max_age - tail(x, 1) + 1L))
        }
        if (match_input && ((tail(x, 1) - 1L) == max_age)) {
          out <- rep(out, each = grp_width)
        }
      }
    } else {
      out <- paste0(sprintf("%02.0f", seq(min_age, max_age, grp_width)))
    }
    return(out)
  }


#' Replace multiple values in a data.table column
#'
#' `replace_from_table` replace multiple values in a data.table column.
#'  . The values in \code{from} arguement are matched
#'    and replaced by those in \code{to} arguement.
#'    If \code{newcolname = NULL} the replace is by reference.
#'
#' @param dt A data.table to be changed by reference.
#' @param colname A string denoting the name of the column to be changed.
#' @param from A vector with values in \code{colname} to be replaced.
#' @param to A vector with values in \code{colname} to be replaced.
#' @param newcolname A string denoting the name of a new column
#'    to be created. If present, \code{colname} is not altered.
#'    If \code{newcolname = NULL}, \code{colname} is altered by reference
#' @return a data.table, invisibly.
#' @export
#' @examples
#' library(data.table)
#' library(CKutils)
#' dt <- data.table::data.table("a" = 1:5, "b" = seq(1, 2.2, 0.3),
#'  "d" = letters[1:5])
#' dt[, e := factor(a, labels = LETTERS[1:5])]
#' replace_from_table(data.table::copy(dt), "a", 1:3, 3L)[]
#' replace_from_table(data.table::copy(dt), "a", 3L, -11L)[]
#' replace_from_table(data.table::copy(dt), "a", 3L, -11L, "newcol")[]
#' replace_from_table(data.table::copy(dt), "b", 1.3, "a")[]
#' replace_from_table(data.table::copy(dt), "b", 1.3, "a", "newcol")[]
#' replace_from_table(data.table::copy(dt), "d", "a", "7")[]
#' replace_from_table(data.table::copy(dt), "d", "a", 7)[]
#' replace_from_table(data.table::copy(dt), "e", "B", "J")[]
replace_from_table <-
  function(dt,
           colname,
           from,
           to,
           newcolname = NULL) {
    old_ <- i.new_ <- NULL
    stopifnot(is.data.table(dt))
    stopifnot(length(colname) == 1L)
    stopifnot(is.null(newcolname) | length(newcolname) == 1L)
    stopifnot(colname %in% names(dt))
    stopifnot(length(from) >= length(to))
    # stopifnot(class(from) == dt[, class(get(colname))]) # not working for factors
    if (!is.null(newcolname) && newcolname %in% names(dt)) stop(
      "The new column name already exists in the data.table.")
    if (length(from) > length(to)) message("Note: matched many to few.")

    colorder <- copy(names(dt))
    if (class(from) == class(to)) {
      reg <- data.table("old_" = from, "new_" = to)
      dt[, "old_" := get(colname)]
      dt[reg, on = "old_", old_ := i.new_]
      if (is.null(newcolname)) {
        dt[, (colname) := NULL]
        setnames(dt, "old_", colname)
        setcolorder(dt, colorder)
      } else {
        setnames(dt, "old_", newcolname)
      }
    } else {
      reg <- data.table("old_" = as(from, class(to)),
                        "new_" = to)
      dt[, "old_" := as(get(colname), class(to))]
      dt[reg, on = "old_", old_ := i.new_]
      if (is.null(newcolname)) {
        message(paste0(
          colname,
          " coerced to ",
          class(to),
          " to match target class."
        ))
        dt[, (colname) := NULL]
        setnames(dt, "old_", colname)
        setcolorder(dt, colorder)
      } else {
        setnames(dt, "old_", newcolname)
      }
    }
    return(invisible(dt))
  }



#' Generate age-group from age
#'
#' `to_agegrp` creates a new column
#'
#' @param dt A data.table with a column named \code{age}.
#' @param grp_width The group width for the age groups.
#' @param max_age The max age for the closed agegroups. For ages above the max age,
#'  an open age group will be created, named max_age+ (i.e. 85+).
#' @param age_colname A string denoting the age column in \code{dt}.
#' @param agegrp_colname A string denoting the name of the column that will be
#'   created for age-groups.
#' @param to_factor A logical. If \code{TRUE}, then the age-groups
#'   column is converted to factor.
#' @param ... Pass arguements to \code{\link{agegrp_name}}.
#' @return a data.table, invisibly.
#' @export
#' @examples
#' library(data.table)
#' library(CKutils)
#' to_agegrp(data.table(age = 0:99))[]
#' to_agegrp(data.table(age = 0:99), max_age = 80L)[]
#' to_agegrp(data.table(age = 0:99), grp_width = 10, max_age = 85)[]
to_agegrp <-
  function(dt,
           grp_width = 5L,
           max_age = 85L,
           age_colname = "age",
           agegrp_colname = "agegrp",
           to_factor = TRUE,
           ...) {
    stopifnot(is.data.table(dt), age_colname %in% names(dt),
              length(age_colname) == 1L, length(agegrp_colname) == 1L,
              is.logical(to_factor))

    age_vec <- dt[, min(get(age_colname))]:dt[, max(get(age_colname))]
    replace_from_table(
      dt,
      colname = age_colname,
      from = age_vec,
      to = agegrp_name(
        min_age = min(age_vec),
        max_age = max_age,
        grp_width = grp_width,
        match_input = TRUE,
        match_input_max_age = max(age_vec),
        ...
      ),
      newcolname = agegrp_colname
    )
    if (to_factor) {
      dt[, (agegrp_colname) := factor(get(agegrp_colname))]
    }
    return(invisible(dt))
  }

#' Clone a data.table
#'
#' `clone_dt` clones a data.table and binds the copies at the bottom of
#' the original data.table. It also creates an column named \code{`.id`}
#' to identify each iteration. The keys of the input data.table are retained.
#' @param dt A data.table to be cloned
#' @param times The number of cloning iterations
#' @param idcol = TRUE Creates a new column containing the id of each data.table iteration
#' @return A data.table binding the original one and the new iterations with a column for the id of each iteration, invisibly
#' @export
#' @examples
#' library(data.table)
#' library(CKutils)
#' x <- c(1, 5, 3, 6, 4, 2, 9, 8, 7)
#' dt <- data.table(x)
#' clone_dt(dt, 3, idcol = TRUE)
clone_dt <-
  function(dt, times, idcol = TRUE) {
    xx <- key(dt)
    l <- rep(list(dt), times)
    out <- setkeyv(rbindlist(l, idcol = idcol), xx)
    return(invisible(out))
  }


#' Calculate percentile rank
#'
#' `pctl_rank` calculates the percentile rank of a numeric vector
#' @param x A numeric vector to rank
#' @param ties.method A character string specifying how ties are treated
#' @export
#' @return The percentile rank of the \code{`x`} vector calculated according to the ties.method choosen
#' @examples
#' library(data.table)
#' library(CKutils)
#' x = c(2,5,1,3,4,6)
#' pctl_rank(x, ties.method="min") # min assigns every tied element to the lowest rank
pctl_rank <- function(x, ties.method = c("average", "first", "random",
                                       "max", "min", "dense")) {
  stopifnot(is.numeric(x))
  ties.method <- match.arg(ties.method)
  n   <- length(x)
  out <- (frank(x,
         na.last = F,
         ties.method = ties.method) - 1) / (n - 1)
  return(out)
}


# TODO add documentation
#' Stochastic prediction from a gamlss object
#'
#' `validate_gamlss` returns a data.table with the observed and predicted
#'  variable. If  multiple predictions are drawn from the predicted
#'  distributions. Useful for plotting with ggplot
#'  @param dt A data.table from which come the observed variables
#'  @param gamlss_obj a gamlss object
#'  @param mc by default =10L
#'  @param orig_data initial data.table = \code{dt}
#'  @export
validate_gamlss <- function(dt, gamlss_obj, mc = 10L, orig_data = dt) {
  if (!requireNamespace("gamlss", quietly = TRUE))
    stop("Please install package gamlss first.")
  stopifnot("gamlss" %in% class(gamlss_obj), is.data.table(dt), mc >= 1,
            is.data.table(orig_data))
  nam_y <- as.character(gamlss_obj$call$formula[[2]])
  nam_var <- all.vars(gamlss_obj$call$formula[[3]])
  nam_dist <- paste0("r", gamlss_obj$family[[1]])
  nam_param <- gamlss_obj$parameters
  x <- copy(dt)
  x[, type := "Observed"]
  z <- copy(dt)
  z[, (nam_param) := gamlss::predictAll(gamlss_obj, type = "response",
                                      newdata = dt[, .SD, .SDcols = nam_var],
                                      data = orig_data[, .SD,
                                                       .SDcols = c(nam_var)])]
  z[, type := "Modelled"]
  z <- rbindlist(rep(list(z), mc))
  z[, (nam_y) := do.call(nam_dist, c(.N, .SD)), , .SDcols = nam_param]
  out <- rbind(x, z, use.names = TRUE, fill = TRUE)
  out[, (nam_param) := NULL]
}

# TODO add documentation
# If I name the function predict_gamlss CKutils:: is necessary when I
# call the function.
#' Prediction from a gamlss object in parallel
#'
#' `guess_gamlss` returns a data.table with the predicted
#'  variable. `dt` needs to have a column with percentiles named `rank_y`,
#'  where `y` the name of the predicted variable (i.e. bmi).
#' @param dt A data.table
#' @param gamlss_obj gamlss object
#' @param orig_data original data.table
#' @param nc by default = 1L
#' @export
guess_gamlss <- function(dt, gamlss_obj, orig_data = gamlss_obj$data, nc = 1L) {
  if (!requireNamespace("gamlss", quietly = TRUE))
    stop("Please install package gamlss first.")
  stopifnot("gamlss" %in% class(gamlss_obj),
            is.data.table(dt), nc >= 1L,
            is.data.table(orig_data))
  nam_y <- as.character(gamlss_obj$call$formula[[2]])
  nam_var <- all.vars(gamlss_obj$call$formula[[3]])
  nam_dist <- paste0("q", gamlss_obj$family[[1]])
  nam_param <- gamlss_obj$parameters

  orig_data <- orig_data[, ..nam_var]
  dtu <- unique(dt[, ..nam_var]) # otherwise too slow
  dtu <- split(dtu, dtu$year)
  if("RevoUtilsMath" %in% (.packages())) tt <- getMKLthreads()
  if("RevoUtilsMath" %in% (.packages())) setMKLthreads(1L)
  dtu <- parallel::mclapply(dtu, function(x) {
    x[, (nam_param) := gamlss::predictAll(gamlss_obj,
                                          type = "response",
                                          newdata = .SD,
                                          data = orig_data)]
  },
  mc.preschedule = FALSE,
  mc.cores = nc)
  if("RevoUtilsMath" %in% (.packages())) setMKLthreads(tt)
  dtu <- rbindlist(dtu)
  # dtu[, (nam_param) := gamlss::predictAll(gamlss_obj,
  #                                        type = "response",
  #                                        newdata = .SD,
  #                                        data = orig_data)]
  dt[dtu, on = nam_var, (nam_param) := mget(paste0("i.", nam_param))]
  dt[, p := get(paste0("rank_", nam_y))]
  stopifnot(dt[, all(between(p, 0, 1, incbounds = FALSE))])
  dt[, (nam_y) := do.call(nam_dist, .SD), .SDcols = c("p", nam_param)]
  dt[, c("p", nam_param) := NULL]
}


# TODO add documentation
#' Prediction from a MASS:polr object in parallel
#'
#' `guess_polr` returns a data.table with the predicted
#'  variable. `dt` needs to have a column with percentiles named `rank_y`,
#'  where `y` the name of the predicted variable (i.e. active_days).
#' @param dt a data.table
#' @param polr_obj a polr object
#' @export
guess_polr <- function(dt, polr_obj) {
  if (!requireNamespace("MASS", quietly = TRUE))
    stop("Please install package MASS first.")
  if (!requireNamespace("matrixStats", quietly = TRUE))
    stop("Please install package matrixStats first.")
  stopifnot("polr" %in% class(polr_obj), is.data.table(dt))
  nam_y <- as.character(polr_obj$call$formula[[2]])
  nam_var <- all.vars(polr_obj$call$formula[[3]])
  #code adapted from method getAnywhere(predict.polr)
  Terms <- delete.response(polr_obj$terms)
  m <- model.frame(Terms, dt[, ..nam_var], na.action = function(x) x,
                   xlev = polr_obj$xlevels)
  if (!is.null(cl <- attr(Terms, "dataClasses")))
    .checkMFClasses(cl, m)
  X <- model.matrix(Terms, m, contrasts = polr_obj$contrasts)
  xint <- match("(Intercept)", colnames(X), nomatch = 0L)
  if (xint > 0L)
    X <- X[, -xint, drop = FALSE]
  n <- nrow(X)
  q <- length(polr_obj$zeta)
  eta <- drop(X %*% polr_obj$coefficients)
  cc <- plogis(matrix(polr_obj$zeta, n, q, byrow = TRUE) -
                 eta)
  dt[, p := get(paste0("rank_", nam_y))]
  dt[, (nam_y) := matrixStats::rowSums2(cc < p)]
  dt[, "p" := NULL]
}


# TODO add documentation
#' Deterministic prediction from a gamlss object
#'
#' `crossval_gamlss` returns the observed and predicted values of the dependent
#'  variable. Useful for cross-validation metrics.
#' @param dt A data. table
#' @param gamlss_obj a gamlss object
#' @param orig_data original data.table
#' @param colnam column names
#' @export
crossval_gamlss <- function(dt, gamlss_obj, orig_data = dt, colnam = "rank") {
  stopifnot("gamlss" %in% class(gamlss_obj), is.data.table(dt),
            is.data.table(orig_data))
  out <- list()
  nam_y <- as.character(gamlss_obj$call$formula[[2]])
  nam_var <- all.vars(gamlss_obj$call$formula[[3]])
  nam_dist <- paste0("q", gamlss_obj$family[[1]])
  nam_param <- gamlss_obj$parameters
  out$observed <- dt[, get(nam_y)]
  z <- copy(dt)
  z[, (nam_param) := predictAll(gamlss_obj, type = "response",
                                newdata = dt[, .SD, .SDcols = nam_var],
                                data = orig_data[, .SD,
                                                 .SDcols = c(nam_y, nam_var)])]
  setnames(z, colnam, "p")
  z[p == 0, p := 0.0001]
  z[p == 1, p := 0.9999]
  z[, (nam_y) := do.call(nam_dist, .SD), .SDcols = c("p", nam_param)]
  out$predicted <- z[, get(nam_y)]
  return(out)
}

##' Generate Counts of Values in a Vector
##'
##' This function uses Rcpp sugar to implement a fast \code{table}, for
##' unique counts of a single vector. This implementation seeks to
##' produce identical output to \code{table(x, useNA="ifany")}. It is borrowed
##' from \code{Kmisc} package for convenience, since \code{Kmisc} is not in CRAN
##'  anymore. \code{Kmisc} is available at https://github.com/kevinushey/Kmisc

##'
##' The order of \code{NA}, \code{NaN} in the output may differ -- even
##' \R is inconsistent with the order that \code{NA} and \code{NaN} elements
##' are inserted.
##'
##' @param x A numeric, integer, character or logical vector, or a (potentially
##'   nested) list of such vectors. If \code{x} is a list, we recursively apply
##'   \code{counts} throughout elements in the list.
##' @export
##' @examples
##' x <- round( rnorm(1E2), 1 )
##' counts(x)
counts <- function(x) {
  if (is.list(x)) {
    output <- rapply(x, counts, how="list")
    return(output)
  } else {
    return(.Call('_CKutils_counts', x))
  }
}


#' Obtain matching names corresponding to patterns
#'
#' `match_colnames_pattern` returns the matching names of the argument `dt`
#' (i.e. \code{names(dt)}) corresponding to the regular expression patterns
#' provided. The patterns must be supported by \code{\link{grep}}.
#' This is based on `data.table:::patterns`
#' @param dt A data.table from which the column names \code{names(dt)} or \code{colnames(dt)} will be tested
#' @param ... A list of the names to match with the data.table ones. Needs to be made of character otherwise the function stops
#' @export
#' @examples  
#' library(data.table)
#' library(CKutils)
#' dt <- data.table(id = c("city", "year", "birth", "idp"), b = c("age", "year", "bp", "name"))
#' z <- list("id", "year", "b")
#' match_colnames_pattern(dt, z) #[1] "id" "b" 
match_colnames_pattern <- function(dt, ...) {
  p = unlist(list(...), use.names = FALSE)
  if (!is.character(p)) stop("Input patterns must be of type character.")
  cols = names(dt)
  cols[unlist(sapply(p, grep, cols))]
}

# TODO add documentation
#' Compare two distributions
#'
#' `reldist_diagnostics` Summary statistics for the location/shape decomposition of the relative
#' distribution of the exposure: Modelled to Observed."
#' @param comparison A comparison
#' @param reference a reference
#' @param comparison_wt a comparison
#' @param reference_wt a reference
#' @param main the main part
#' @param smooth smooth object
#' @param discrete discrete value
#' @export
reldist_diagnostics <- function(comparison, reference, comparison_wt, reference_wt,
                                main, smooth = 0.35, discrete = FALSE) {
  opar <- par(no.readonly = TRUE)
  on.exit(par(opar))
  if (!requireNamespace("reldist", quietly = TRUE)) {
    stop("Package \"reldist\" needed for this function to work. Please install it.",
         call. = FALSE)
  }

  reference_dens  <- density(reference, weights = reference_wt)
  comparison_dens <- density(comparison, weights = comparison_wt)

  par(mfrow = c(2,2))
  plot(
    reference_dens,
    main = main,
    lty = 3,
    ylim = c(0, 1.1 * max(c(
      reference_dens$y, comparison_dens$y
    )))
  )
  lines(comparison_dens, col = "red", lty = 2)
  legend("topright", bg="transparent" ,
         legend=c("Comparison", "Reference"), box.lty = 0,
         col = c("red", "black"), lty = 2:3, cex = 0.8)
  g10 <- reldist::reldist(y=comparison, yo=reference,
                 smooth=smooth, ci=TRUE,
                 ywgt=comparison_wt, yowgt=reference_wt,
                 #ylim=c(0,1.5),
                 #yolabs=seq(-1,3,by=0.5),
                 bar="yes", quiet=FALSE, discrete = discrete,
                 xlab="proportion of the reference cohort")
  title(main="Overall relative density",cex=0.6)
  abline(h=1,lty=2)
  g1A <- reldist::reldist(y=comparison, yo=reference,
                 ywgt=comparison_wt, yowgt=reference_wt,
                 show="effect",
                 bar="yes", quiet=FALSE,
                 smooth=smooth, ci=TRUE, discrete = discrete,
                 #ylim=c(0,1.5),
                 #yolabs=seq(-1,3,by=0.5),
                 xlab="proportion of the reference cohort")
  title(main= "Effect of the median shift",cex=0.6)
  abline(h=1,lty=2)
  gA0 <- reldist::reldist(y=comparison, yo=reference,
                 smooth=smooth, ci=TRUE,
                 ywgt=comparison_wt, yowgt=reference_wt,
                 show="residual",
                 bar="yes", quiet=FALSE, discrete = discrete,
                 #ylim=c(0,1.5),
                 #yolabs=seq(-1,3,by=0.5),
                 xlab="proportion of the reference cohort")
  title(main="Median-adjusted relative density" ,cex=0.6)
  abline(h=1,lty=2)

  a1 <- reldist::rpy(y=comparison,yo=reference,
      ywgt=comparison_wt,yowgt=reference_wt,pvalue=TRUE)
  a2 <- reldist::rpluy(y=comparison,yo=reference,
              ywgt=comparison_wt,yowgt=reference_wt,pvalue=TRUE)
  a3 <- reldist::rpluy(y=comparison,yo=reference,
              ywgt=comparison_wt,yowgt=reference_wt,pvalue=TRUE,
              upper=TRUE)
  # p1 <- ifelse(a1[[4]]<0.001, "<0.001", format(a1[[4]], digits = 3))
  # p2 <- ifelse(a2[[4]]<0.001, "<0.001", format(a2[[4]], digits = 3))
  # p3 <- ifelse(a3[[4]]<0.001, "<0.001", format(a3[[4]], digits = 3))

  out <- data.table("Summary statistics" = c("Overall change entropy",
                                            "Median effect entropy",
                                            "Shape effect entropy",
                                            "Median polarization index",
                                            "Lower polarization index",
                                            "Upper polarization index"
                                            ),
                    "Measure" = c(g10$entropy,
                                  reldist::entropy(g1A,g10),
                                  gA0$entropy,
                                  a1[[2]],
                                  a2[[2]],
                                  a3[[2]]
                    ),
                    "Lower 95% CI" = c(NA, NA, NA,
                                       a1[[1]],
                                       a2[[1]],
                                       a3[[1]]
                    ),
                    "Upper 95% CI" = c(NA, NA, NA,
                                       a1[[3]],
                                       a2[[3]],
                                       a3[[3]]
                    ),
                    "p-value" = c(NA, NA, NA,
                                       a1[[4]],
                                       a2[[4]],
                                       a3[[4]]
                    )
                    )
  return(out[])
}


#' Simplified loading and installing of packages
#'
#' This is a wrapper to \code{\link{require}} and \code{\link{install.packages}}.
#' Specifically, this will first try to load the package(s) and if not found
#' it will install then load and attach the packages. Additionally, if the
#' \code{update=TRUE} parameter is specified it will check the currently
#' installed package version with what is available on CRAN (or mirror) and
#' install the newer version.
#'
#' The function was originally created by Jason Bryer
#' \href{https://www.r-bloggers.com/function-to-simplify-loading-and-installing-packages/}{here}
#' and the source is available \href{https://gist.github.com/jbryer/9112634}{here}.
#' Note: I renamed the function to \code{dependencies} and adapted it to attach
#' instead of only load the packages.
#'
#' @param pkges a character vector with the names of the packages to load.
#' @param install if TRUE (default), any packages not already installed will be.
#' @param update if TRUE, this function will install a newer version of the
#'        package if available.
#' @param quiet if TRUE (default), package startup messages will be suppressed.
#' @param verbose if TRUE (default), diagnostic messages will be printed.
#' @param ... other parameters passed to \code{\link{require}},
#'            \code{\link{install.packages}}, and
#'            \code{\link{available.packages}}.
#' @return a data frame with four columns and rownames corresponding to the
#'         packages to be loaded. The four columns are: loaded (logical
#'         indicating whether the package was successfully loaded), installed
#'         (logical indicating that the package was installed or updated),
#'         loaded.version (the version string of the installed package), and
#'         available.version (the version string of the package currently
#'         available on CRAN). Note that this only reflects packages listed in
#'         the \code{pkges} parameter. Other packages may be loaded and/or
#'         installed as necessary by \code{install.packages} and \code{require}.
#'         If \code{verbose=FALSE} the data frame will be returned using
#'         \code{\link{invisible}}.
#' @export
#' @examples
#' \dontrun{
#' dependencies(c('devtools','lattice','ggplot2','psych'))
#' }
dependencies <-
  function(pkges,
           install = TRUE,
           update  = FALSE,
           quiet   = TRUE,
           verbose = FALSE,
           ...) {
    myrequire <- function(package, ...) {
      result <- FALSE
      if (quiet) {
        suppressMessages(suppressWarnings(result <- requireNamespace(package, ...)))
      } else {
        result <- suppressWarnings(requireNamespace(package, ...))
      }
      return(result)
    }
    mymessage <- function(msg) {
      if (verbose) {
        message(msg)
      }
    }

    installedpkgs <- installed.packages()
    availpkgs <- available.packages()[, c('Package', 'Version')]
    if (nrow(availpkgs) == 0) {
      warning(
        paste0(
          'There appear to be no packages available from the ',
          'repositories. Perhaps you are not connected to the ',
          'Internet?'
        )
      )
    }
    # It appears that hyphens (-) will be replaced with dots (.) in version
    # numbers by the packageVersion function
    availpkgs[, 'Version'] <- gsub('-', '.', availpkgs[, 'Version'])
    results <- data.frame(
      loaded = rep(FALSE, length(pkges)),
      installed = rep(FALSE, length(pkges)),
      loaded.version = rep(as.character(NA), length(pkges)),
      available.version = rep(as.character(NA), length(pkges)),
      stringsAsFactors = FALSE
    )
    row.names(results) <- pkges
    for (i in pkges) {
      loadedPkgs <- search()
      needInstall <- FALSE
      if (i %in% row.names(installedpkgs)) {
        v <- as.character(packageVersion(i))
        if (i %in% row.names(availpkgs)) {
          if (v != availpkgs[i, 'Version']) {
            if (!update) {
              mymessage(
                paste0(
                  'A different version of ',
                  i,
                  ' is available ',
                  '(current=',
                  v,
                  '; available=',
                  availpkgs[i, 'Version'],
                  ')'
                )
              )
            }
            needInstall <- update
          }
          results[i, ]$available.version <- availpkgs[i, 'Version']
        } else {
          mymessage(paste0(i, ' is not available on the repositories.'))
        }
      } else {
        if (i %in% row.names(availpkgs)) {
          needInstall <- TRUE & install
          results[i, ]$available.version <- availpkgs[i, 'Version']
        } else {
          warning(paste0(
            i,
            ' is not available on the repositories and ',
            'is not installed locally'
          ))
        }
      }
      if (needInstall | !myrequire(i)) {
        install.packages(pkgs = i, quiet = quiet)
        if (!myrequire(i, ...)) {
          warning(paste0('Error loading package: ', i))
        } else {
          results[i, ]$installed <- TRUE
          results[i, ]$loaded <- TRUE
          results[i, ]$loaded.version <- as.character(packageVersion(i))
        }
      } else {
        results[i, ]$loaded <- TRUE
        results[i, ]$loaded.version <- as.character(packageVersion(i))
      }
      loadedPkgs2 <- search()
      for (j in loadedPkgs2[!loadedPkgs2 %in% loadedPkgs]) {
        try(detach(j, character.only = TRUE), silent = TRUE)
      }
      library(i, character.only = TRUE)
    }
    # library(pkges, character.only	= TRUE)
    if (verbose) {
      return(results)
    } else {
      invisible(results)
    }
  }

# TODO add documentation
<<<<<<< HEAD
# Scrambles rank trajectories of simulants
#
# Scrambles the rank trajectories using a continuous space random walk. The \code{jump} parameter defines the maximum distance of jump every year
#
# scramble_trajectories <- function(x, pid, jump = 0.05) {
#   if (all(x < 0 | x > 1))
#     stop("Input needs to be between 0 and 1")
#   if (is.unsorted(pid))
#     stop("IDs must be sorted")
#   if (jump >= 1)
#     stop("Overlap needs to be <= 1")
#   if (jump == 0) return(x) else return(fscramble_trajectories(x, pid, jump))
# }
=======
#' Scrambles rank trajectories of simulants
#'
#' `scramble_trajectories` Scrambles the rank trajectories using a continuous space random walk. The \code{jump} parameter defines the maximum distance of jump every year
#' @param x A number between 0 and 1
#' @param pid An id list
#' @param jump A number that must be <1
#' @export
scramble_trajectories <- function(x, pid, jump = 0.05) {
  if (all(x < 0 | x > 1))
    stop("Input needs to be between 0 and 1")
  if (is.unsorted(pid))
    stop("IDs must be sorted")
  if (jump >= 1)
    stop("Overlap needs to be <= 1")
  if (jump == 0) return(x) else return(fscramble_trajectories(x, pid, jump))
}
>>>>>>> c9b215ce


# tt <- data.table(x = runif(5e5), pid = 1:5e5)
# tt <- CKutils::clone_dt(tt, 50)
# setkey(tt, pid, .id)
# tt[, y := scramble_trajectories(x, pid, 0.05)]
# tt[998:1003]
# print(tt[sample(.N, 1e4), ggplot2::qplot(x, y, alpha = I(1/20))])
# print(tt[.id == 50, hist(y)])
# print(tt[.id == 50 & y > 0.9, hist(y)])
# print(tt[.id == 50 & y < 0.1, hist(y)])
# print(tt[pid == 4,  plot(.id, y, ylim = c(0,1))])

#' Copy all columns of dt_i in dt_x
#' @export
absorb_dt <- function(dt_x, dt_i, on = ".NATURAL") {
  stopifnot(is.data.table(dt_x), is.data.table(dt_i), is.character(on))
  nam_i <- names(dt_i)
  nam_x <- names(dt_x)
  if (length(on) == 1 &&
      on == ".NATURAL")
    on <- intersect(nam_x, nam_i)
  colnam_replaced <-
    intersect(setdiff(nam_x, on), setdiff(nam_i, on))
  if (length(colnam_replaced) > 0)
    message(
      paste(
        "\ncolumn",
        colnam_replaced,
        "in dt_x has been replaced by the identically named column in dt_i",
        collapse = ","
      )
    )
  colnam <- setdiff(nam_i, on)
  dt_x[dt_i, (colnam) := mget(paste0("i.", colnam)), on = on]
}

# dt_x <- data.table(a = 1:5, b = 1:5, c = 5:9, d = 5:1, e = 1:5)
# dt_i <- data.table(a = 1:5, b = 1:5, c = 1:5, d = 1:5)
# dt_x[dt_i, on = c("a", "b")]
# absorb_dt(dt_x, dt_i, c("a", "b"))[]
#
# dt_x <- data.table(a = 1:5, b = 1:5, c = 5:9, d = 5:1, e = 1:5)
# dt_i <- data.table(a = 3:5, b = 3:5, c = 3:5, d = 3:5)
# dt_x[dt_i, on = c("a", "b")]
# absorb_dt(dt_x, dt_i, c("a", "b"))[]
#
# dt_x <- data.table(a = 1:5, b = 1:5, c = 5:9, d = 5:1, e = 1:5)
# dt_i <- data.table(a = 3:5, b = 3:5, c = 1:5, d = 1:5)
# dt_x[dt_i, on = c("a", "b")]
# absorb_dt(dt_x, dt_i, c("a", "b"))[]
#
# dt_x <- data.table(a = 1:5, b = 1:5, c = 5:9, d = 5:1, e = 1:5)
# dt_i <- data.table(a = 1:10, b = 1:10, c = 1:10, d = 1:10)
# dt_x[dt_i, on = c("a", "b")]
# absorb_dt(dt_x, dt_i, c("a", "b"))[]

.onUnload <- function(libpath) {
  library.dynam.unload("CKutils", libpath)
}

# estimate beta params from mean and variance
#' `estim_beta_params` estimates the beta parameters from a mean and a variance given
#' @param mu An integer between 0 and 1
#' @param var A positive integer
#' @export
#' @return A list made of the beta and alpha parameters calculated, called shape1 and shape2
#' @examples
#' estim_beta_params(0.6, 5) #6.0006e-05   4.0004e-05
estim_beta_params <- function(mu, var) {
  # from https://stats.stackexchange.com/questions/12232/calculating-the-parameters-of-a-beta-distribution-using-the-mean-and-variance and wikipedia
  stopifnot(between(mu, 0, 1), var > 0)
  if (var >= (mu * (1 - mu))) var  <- mu * (1 - mu) * 0.9999
  alpha <- mu * ((mu * (1 - mu) / var) - 1) # if var < (mu * (1 - mu))
  beta <- (1 - mu) * ((mu * (1 - mu) / var) - 1) # var < (mu * (1 - mu))
  return(params = list(shape1 = alpha, shape2 = beta))
}

# Define outersect. Like setdiff but symmetrical. I.e. setdiff(a,b) is not the
# same as setdiff(b,a). outersect solve this by calculating both
#' `outersect` Calculates the symmetrical set difference of subsets
#' @param x,y vectors, data frames containing a sequence of items
#' @param ... further arguments to be passed to or from other methods
#' @export
#' @return A vector made of both contents from x and y, except from the duplicated items
#' @examples
#' x <- c("age", "year", "bp", "name")
#' y <- c("city", "year", "birth", "id")
#' outersect(x, y)
#' #"age" "bp" "name" "city" "birth" "id"
outersect <-
  function(x, y, ...) {
    big.vec <- c(x, y, ...)
    duplicates <- big.vec[duplicated(big.vec)]
    setdiff(big.vec, unique(duplicates))
  }

# Define function for sampling. Taken from sample man pages
#' `resample` Gives sample of from the elements of \code{`x`} of the specified size. Both size and \code{`x`} has to be integers
#' @param x A vector to be sampled
#' @param ... Eventual condition for the vectorisation
#' @export
#' @return Sample(s) from the \code{`x`} vector, according to eventual conditions provided
#' @examples
#' x <- 1:10
#' resample(x[x >  8]) # length 2 
#' resample(x[x >  9]) # length 1
#' resample(x[x > 10]) # length 0
resample <-
  function(x, ...) {
    x <- na.omit(x)
    x[sample.int(length(x), ...)]
  }

#' # delete output files
#' #' `delete_output_files` deletes the output files in the directory location specified in parameter
#' #' @param x The output directory containing the output files to be deleted. Should be a path relative to the directory
#' #' @export
#' #' @examples
#' #' delete_output_files(x = "C:/path/to/output/directory") # deletes all the files in the specified directory
#' delete_output_files <- function(x = output_dir()) {
#'   file.remove(list.files(
#'     path = x,
#'     full.names = TRUE,
#'     recursive = TRUE,
#'     all.files = TRUE
#'   ))
#' }

<|MERGE_RESOLUTION|>--- conflicted
+++ resolved
@@ -96,7 +96,7 @@
     dropbox_path <-
       normalizePath(paste0(dropbox_path, "/", pathtail), mustWork = FALSE)
     return(dropbox_path)
-    
+
   }
 
 
@@ -594,12 +594,12 @@
 #' @param dt A data.table from which the column names \code{names(dt)} or \code{colnames(dt)} will be tested
 #' @param ... A list of the names to match with the data.table ones. Needs to be made of character otherwise the function stops
 #' @export
-#' @examples  
+#' @examples
 #' library(data.table)
 #' library(CKutils)
 #' dt <- data.table(id = c("city", "year", "birth", "idp"), b = c("age", "year", "bp", "name"))
 #' z <- list("id", "year", "b")
-#' match_colnames_pattern(dt, z) #[1] "id" "b" 
+#' match_colnames_pattern(dt, z) #[1] "id" "b"
 match_colnames_pattern <- function(dt, ...) {
   p = unlist(list(...), use.names = FALSE)
   if (!is.character(p)) stop("Input patterns must be of type character.")
@@ -871,7 +871,6 @@
   }
 
 # TODO add documentation
-<<<<<<< HEAD
 # Scrambles rank trajectories of simulants
 #
 # Scrambles the rank trajectories using a continuous space random walk. The \code{jump} parameter defines the maximum distance of jump every year
@@ -885,25 +884,6 @@
 #     stop("Overlap needs to be <= 1")
 #   if (jump == 0) return(x) else return(fscramble_trajectories(x, pid, jump))
 # }
-=======
-#' Scrambles rank trajectories of simulants
-#'
-#' `scramble_trajectories` Scrambles the rank trajectories using a continuous space random walk. The \code{jump} parameter defines the maximum distance of jump every year
-#' @param x A number between 0 and 1
-#' @param pid An id list
-#' @param jump A number that must be <1
-#' @export
-scramble_trajectories <- function(x, pid, jump = 0.05) {
-  if (all(x < 0 | x > 1))
-    stop("Input needs to be between 0 and 1")
-  if (is.unsorted(pid))
-    stop("IDs must be sorted")
-  if (jump >= 1)
-    stop("Overlap needs to be <= 1")
-  if (jump == 0) return(x) else return(fscramble_trajectories(x, pid, jump))
-}
->>>>>>> c9b215ce
-
 
 # tt <- data.table(x = runif(5e5), pid = 1:5e5)
 # tt <- CKutils::clone_dt(tt, 50)
@@ -1008,7 +988,7 @@
 #' @return Sample(s) from the \code{`x`} vector, according to eventual conditions provided
 #' @examples
 #' x <- 1:10
-#' resample(x[x >  8]) # length 2 
+#' resample(x[x >  8]) # length 2
 #' resample(x[x >  9]) # length 1
 #' resample(x[x > 10]) # length 0
 resample <-

--- conflicted
+++ resolved
@@ -124,10 +124,6 @@
     if (y[i] - y[0] > tol || y[0] - y[i] > tol)
       return wrap(false);
   }
-<<<<<<< HEAD
-=======
-
->>>>>>> 49acad4d
   return wrap(true);
 }
 
@@ -141,9 +137,5 @@
   for (int i = 0; i < n; i++) {
     out[i] = (x[i] - minx) / (maxx - minx);
   }
-<<<<<<< HEAD
-=======
-
->>>>>>> 49acad4d
   return out;
-}+}
